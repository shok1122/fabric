# Incubation Notice

This project is a Hyperledger project in _Incubation_. It was proposed to the
community and documented [here](https://goo.gl/RYQZ5N). Information on what
_Incubation_ entails can be found in the [Hyperledger Project Lifecycle
document](https://goo.gl/4edNRc).

[![Build Status](https://jenkins.hyperledger.org/buildStatus/icon?job=fabric-merge-x86_64)](https://jenkins.hyperledger.org/view/fabric/job/fabric-merge-x86_64/)
[![Go Report Card](https://goreportcard.com/badge/github.com/hyperledger/fabric)](https://goreportcard.com/report/github.com/hyperledger/fabric)
[![GoDoc](https://godoc.org/github.com/hyperledger/fabric?status.svg)](https://godoc.org/github.com/hyperledger/fabric)
[![Documentation Status](https://readthedocs.org/projects/hyperledger-fabric/badge/?version=latest)](http://hyperledger-fabric.readthedocs.io/en/latest/?badge=latest)

# Hyperledger Fabric

The fabric is an implementation of blockchain technology, leveraging familiar
and proven technologies. It is a modular architecture allowing pluggable
implementations of various function. It features powerful container technology
to host any mainstream language for smart contracts development.

## Releases

The fabric releases are documented
[here](https://github.com/hyperledger/fabric/wiki/Fabric-Releases). We have just
released our first release under the governance of the Hyperledger Project -
v0.5-developer-preview.

## Contributing to the project

We welcome contributions to the Hyperledger Project in many forms. There's
always plenty to do! Full details of how to contribute to this project are
documented in the [Fabric developer's guide](#fabric-developer-guide) below.
<<<<<<< HEAD
=======

To contribute to this documentation, create an issue for any requests for
clarification or to highlight any errors, or you may clone and update the
[source](https://gerrit.hyperledger.org/r/#/admin/projects/fabric), and submit a
Gerrit review (essentially the same process as for fabric development).
>>>>>>> fa02382a

## Maintainers

The project's [maintainers](MAINTAINERS.md): are responsible for reviewing and
merging all patches submitted for review and they guide the over-all technical
direction of the project within the guidelines established by the Hyperledger
Project's Technical Steering Committee (TSC).

## Communication <a name="communication"></a>

We use [Hyperledger Slack](https://slack.hyperledger.org/) for communication and
Google Hangouts&trade; for screen sharing between developers.

# Hyperledger Fabric Documentation

The Hyperledger
[fabric](https://gerrit.hyperledger.org/r/#/admin/projects/fabric) is an
implementation of blockchain technology, that has been collaboratively developed
under the Linux Foundation's [Hyperledger Project](http://hyperledger.org). It
leverages familiar and proven technologies, and offers a modular architecture
that allows pluggable implementations of various function including membership
services, consensus, and smart contracts (Chaincode) execution. It features
powerful container technology to host any mainstream language for smart
contracts development.

## Still Have Questions?
We try to maintain a comprehensive set of documentation for various audiences.
However, we realize that often there are questions that remain unanswered. For
any technical questions relating to the Hyperledger Fabric project not answered
in this documentation, please use
[StackOverflow](http://stackoverflow.com/questions/tagged/hyperledger).

## TOC

Below, you'll find the following sections:

* [Getting started](#getting-started)
* [Quickstart](#quickstart-documentation)
* [Developer guides](#developer-guides)
    * [Fabric developer's guide](#fabric-developer-guide)
    * [Chaincode developer's guide](#chaincode-developer-guide)
    * [API developer's guide](#api-developer-guide)
* [Operations guide](#operations-guide)

# Getting started

If you are new to the project, you can begin by reviewing the following links.
If you'd prefer to dive right in, see the
[Quickstart](#quickstart-documentation) section, below.

- [Whitepaper WG](https://github.com/hyperledger/hyperledger/wiki/Whitepaper-WG):
where the community is developing a whitepaper to explain the motivation and
goals for the project.
- [Requirements WG](https://github.com/hyperledger/hyperledger/wiki/Requirements-WG):
where the community is developing use cases and requirements.
- [Canonical use cases](biz/usecases.md)
- [Glossary](glossary.md): to understand the terminology that we use throughout
the Fabric project's documentation.
- [Fabric FAQs](https://github.com/hyperledger/fabric/tree/master/docs/FAQ)

# Quickstart documentation

- [Development environment set-up](dev-setup/devenv.md): if you are considering
helping with development of the Hyperledger Fabric or Fabric-API projects
themselves, this guide will help you install and configure all you'll need. The
development environment is also useful (but, not necessary) for developing
blockchain applications and/or Chaincode.
- [Network setup](Setup/Network-setup.md): This document covers setting up a
network on your local machine for development.
- [Chaincode development environment](Setup/Chaincode-setup.md): Chaincode
developers need a way to test and debug their Chaincode without having to set up
a complete peer network. This document describes how to write, build, and test
Chaincode in a local development environment.
- [APIs](API/CoreAPI.md): This document covers the available APIs for
interacting with a peer node.

# Developer guides

## Fabric developer guide

When you are ready to start contributing to the Hyperledger fabric project, we
strongly recommend that you read the [protocol specification](protocol-spec.md)
for the technical details so that you have a better understanding of how the
code fits together.

- [Making code contributions](CONTRIBUTING.md): First, you'll want to familiarize
yourself with the project's contribution guidelines.
- [Setting up the development environment](dev-setup/devenv.md): after that, you
will want to set up your development environment.
- [Building the fabric core](dev-setup/build.md): next, try building the project
in your local development environment to ensure that everything is set up
correctly.
- [Building outside of Vagrant](dev-setup/build.md#building-outside-of-vagrant):
for the adventurous, you might try to build outside of the standard Vagrant
development environment.
- [Logging control](Setup/logging-control.md): describes how to tweak the logging
levels of various components within the fabric.
- [License header](dev-setup/headers.txt): every source file must include this
license header modified to include a copyright statement for the principle
author(s).

## Chaincode developer guide

- [Setting up the development environment](dev-setup/devenv.md): when developing
and testing Chaincode, or an application that leverages the fabric API or SDK,
you'll probably want to run the fabric locally on your laptop to test. You can
use the same setup that Fabric developers use.
- [Setting Up a Network For Development](Setup/Network-setup.md): alternately, you
can follow these instructions for setting up a local network for Chaincode
development without the entire fabric development environment setup.
- [Writing, Building, and Running Chaincode in a Development
Environment](Setup/Chaincode-setup.md): a step-by-step guide to writing and
testing Chaincode.
- [Chaincode FAQ](FAQ/chaincode_FAQ.md): a FAQ for all of your burning questions
relating to Chaincode.

<<<<<<< HEAD
## Application developer guide

- [APIs - CLI, REST, and Node.js](API/CoreAPI.md)
- [CLI](API/CoreAPI.md#cli): working with the command-line interface.
- [REST](API/CoreAPI.md#rest-api): working with the REST API (*deprecated*).
- [Node.js SDK](nodeSDK/node-sdk-guide.md): working with the Node.js SDK.

## Fabric developer guide

- [Making code contributions](CONTRIBUTING.md): First, you'll want to familiarize
     yourself with the project's contribution guidelines.
- [Setting up the development environment](dev-setup/devenv.md): after that, you
     will want to set up your development environment.
- [Building the fabric core](dev-setup/build.md): next, try building the project
     in your local development environment to ensure that everything is set up
     correctly.
- [Building outside of Vagrant](dev-setup/build.md#building-outside-of-vagrant):
     for the *adventurous*, you might try to build outside of the standard Vagrant
     development environment.
- [Logging control](Setup/logging-control.md): describes how to tweak the logging
     levels of various components within the fabric.
- [License header](dev-setup/headers.txt): every source file must include this
     license header modified to include a copyright statement for the principle
     author(s).
=======
## API developer guide

- [APIs - CLI, REST, and Node.js](API/CoreAPI.md)
     - [CLI](API/CoreAPI.md#cli): working with the command-line interface.
     - [REST](API/CoreAPI.md#rest-api): working with the REST API.
     - [Node.js SDK](nodeSDK/node-sdk-guide.md): working with the Node.js SDK.
>>>>>>> fa02382a

# Operations guide

- [Setting Up a Network](Setup/Network-setup.md): instructions for setting up a
<<<<<<< HEAD
      network of fabric peers.
- [Certificate Authority (CA) Setup](Setup/ca-setup.md): setting up a CA to
      support identity, security (authentication/authorization), privacy and
      confidentiality.
- [Application ACL](tech/application-ACL.md): working with access control lists.

# License <a name="license"></a>
=======
network of fabric peers.
- [Certificate Authority (CA) Setup](Setup/ca-setup.md): setting up a CA to
support identity, security (authentication/authorization), privacy and
confidentiality.
- [Application ACL](tech/application-ACL.md): working with access control lists.

## License <a name="license"></a>
>>>>>>> fa02382a
The Hyperledger Project uses the [Apache License Version 2.0](LICENSE) software
license.<|MERGE_RESOLUTION|>--- conflicted
+++ resolved
@@ -19,24 +19,25 @@
 
 ## Releases
 
-The fabric releases are documented
-[here](https://github.com/hyperledger/fabric/wiki/Fabric-Releases). We have just
-released our first release under the governance of the Hyperledger Project -
-v0.5-developer-preview.
+The fabric releases are documented [here](releases.md). We have just
+released our second release under the governance of the Hyperledger Project -
+v0.6-preview.
+
+## Fabric Starter Kit
+
+If you'd like to dive right in and get an operational experience on your local
+server or laptop to begin development, we have just the thing for you. We have
+created a standalone Docker-based [starter kit](starter/fabric-starter-kit.md)
+that leverages the latest published Docker images that you can run on your
+laptop and be up and running in no time. That should get you going with a
+sample application and some simple chaincode. From there, you can go deeper
+by exploring our [developer guides](#developer-guides).
 
 ## Contributing to the project
 
 We welcome contributions to the Hyperledger Project in many forms. There's
 always plenty to do! Full details of how to contribute to this project are
 documented in the [Fabric developer's guide](#fabric-developer-guide) below.
-<<<<<<< HEAD
-=======
-
-To contribute to this documentation, create an issue for any requests for
-clarification or to highlight any errors, or you may clone and update the
-[source](https://gerrit.hyperledger.org/r/#/admin/projects/fabric), and submit a
-Gerrit review (essentially the same process as for fabric development).
->>>>>>> fa02382a
 
 ## Maintainers
 
@@ -48,40 +49,44 @@
 ## Communication <a name="communication"></a>
 
 We use [Hyperledger Slack](https://slack.hyperledger.org/) for communication and
-Google Hangouts&trade; for screen sharing between developers.
+Google Hangouts&trade; for screen sharing between developers. Our development
+planning and prioritization is done in [JIRA](https://jira.hyperledger.org),
+and we take longer running discussions/decisions to the
+[mailing list](http://lists.hyperledger.org/mailman/listinfo/hyperledger-fabric).
+
+## Still Have Questions?
+We try to maintain a comprehensive set of documentation (see below) for various audiences.
+However, we realize that often there are questions that remain unanswered. For
+any technical questions relating to the Hyperledger Fabric project not answered
+in this documentation, please use
+[StackOverflow](http://stackoverflow.com/questions/tagged/hyperledger). If you
+need help finding things, please don't hesitate to send a note to the
+[mailing list](http://lists.hyperledger.org/mailman/listinfo/hyperledger-fabric),
+or ask on [Slack]((https://slack.hyperledger.org/)).
 
 # Hyperledger Fabric Documentation
 
-The Hyperledger
-[fabric](https://gerrit.hyperledger.org/r/#/admin/projects/fabric) is an
-implementation of blockchain technology, that has been collaboratively developed
-under the Linux Foundation's [Hyperledger Project](http://hyperledger.org). It
-leverages familiar and proven technologies, and offers a modular architecture
+The Hyperledger fabric is an implementation of blockchain technology, that has
+been collaboratively developed under the Linux Foundation's
+[Hyperledger Project](http://hyperledger.org). It leverages familiar and
+proven technologies, and offers a modular architecture
 that allows pluggable implementations of various function including membership
 services, consensus, and smart contracts (Chaincode) execution. It features
 powerful container technology to host any mainstream language for smart
 contracts development.
 
-## Still Have Questions?
-We try to maintain a comprehensive set of documentation for various audiences.
-However, we realize that often there are questions that remain unanswered. For
-any technical questions relating to the Hyperledger Fabric project not answered
-in this documentation, please use
-[StackOverflow](http://stackoverflow.com/questions/tagged/hyperledger).
-
-## TOC
+## Table of Contents
 
 Below, you'll find the following sections:
 
-* [Getting started](#getting-started)
-* [Quickstart](#quickstart-documentation)
+* [Read All About It](#read-all-about-it)
 * [Developer guides](#developer-guides)
+    * [Chaincode developer's guide](#chaincode-developer-guide)
+    * [Application developer's guide](#application-developer-guide)
     * [Fabric developer's guide](#fabric-developer-guide)
-    * [Chaincode developer's guide](#chaincode-developer-guide)
-    * [API developer's guide](#api-developer-guide)
 * [Operations guide](#operations-guide)
 
-# Getting started
+## Read all about it
 
 If you are new to the project, you can begin by reviewing the following links.
 If you'd prefer to dive right in, see the
@@ -97,46 +102,7 @@
 the Fabric project's documentation.
 - [Fabric FAQs](https://github.com/hyperledger/fabric/tree/master/docs/FAQ)
 
-# Quickstart documentation
-
-- [Development environment set-up](dev-setup/devenv.md): if you are considering
-helping with development of the Hyperledger Fabric or Fabric-API projects
-themselves, this guide will help you install and configure all you'll need. The
-development environment is also useful (but, not necessary) for developing
-blockchain applications and/or Chaincode.
-- [Network setup](Setup/Network-setup.md): This document covers setting up a
-network on your local machine for development.
-- [Chaincode development environment](Setup/Chaincode-setup.md): Chaincode
-developers need a way to test and debug their Chaincode without having to set up
-a complete peer network. This document describes how to write, build, and test
-Chaincode in a local development environment.
-- [APIs](API/CoreAPI.md): This document covers the available APIs for
-interacting with a peer node.
-
 # Developer guides
-
-## Fabric developer guide
-
-When you are ready to start contributing to the Hyperledger fabric project, we
-strongly recommend that you read the [protocol specification](protocol-spec.md)
-for the technical details so that you have a better understanding of how the
-code fits together.
-
-- [Making code contributions](CONTRIBUTING.md): First, you'll want to familiarize
-yourself with the project's contribution guidelines.
-- [Setting up the development environment](dev-setup/devenv.md): after that, you
-will want to set up your development environment.
-- [Building the fabric core](dev-setup/build.md): next, try building the project
-in your local development environment to ensure that everything is set up
-correctly.
-- [Building outside of Vagrant](dev-setup/build.md#building-outside-of-vagrant):
-for the adventurous, you might try to build outside of the standard Vagrant
-development environment.
-- [Logging control](Setup/logging-control.md): describes how to tweak the logging
-levels of various components within the fabric.
-- [License header](dev-setup/headers.txt): every source file must include this
-license header modified to include a copyright statement for the principle
-author(s).
 
 ## Chaincode developer guide
 
@@ -153,7 +119,6 @@
 - [Chaincode FAQ](FAQ/chaincode_FAQ.md): a FAQ for all of your burning questions
 relating to Chaincode.
 
-<<<<<<< HEAD
 ## Application developer guide
 
 - [APIs - CLI, REST, and Node.js](API/CoreAPI.md)
@@ -178,19 +143,10 @@
 - [License header](dev-setup/headers.txt): every source file must include this
      license header modified to include a copyright statement for the principle
      author(s).
-=======
-## API developer guide
-
-- [APIs - CLI, REST, and Node.js](API/CoreAPI.md)
-     - [CLI](API/CoreAPI.md#cli): working with the command-line interface.
-     - [REST](API/CoreAPI.md#rest-api): working with the REST API.
-     - [Node.js SDK](nodeSDK/node-sdk-guide.md): working with the Node.js SDK.
->>>>>>> fa02382a
 
 # Operations guide
 
 - [Setting Up a Network](Setup/Network-setup.md): instructions for setting up a
-<<<<<<< HEAD
       network of fabric peers.
 - [Certificate Authority (CA) Setup](Setup/ca-setup.md): setting up a CA to
       support identity, security (authentication/authorization), privacy and
@@ -198,14 +154,5 @@
 - [Application ACL](tech/application-ACL.md): working with access control lists.
 
 # License <a name="license"></a>
-=======
-network of fabric peers.
-- [Certificate Authority (CA) Setup](Setup/ca-setup.md): setting up a CA to
-support identity, security (authentication/authorization), privacy and
-confidentiality.
-- [Application ACL](tech/application-ACL.md): working with access control lists.
-
-## License <a name="license"></a>
->>>>>>> fa02382a
 The Hyperledger Project uses the [Apache License Version 2.0](LICENSE) software
 license.